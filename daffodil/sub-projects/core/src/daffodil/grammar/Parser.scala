--- conflicted
+++ resolved
@@ -598,13 +598,8 @@
     var cbFinal: CharBuffer = CharBuffer.allocate(1)
     var cbPrev: CharBuffer = CharBuffer.allocate(1)
     var numBytes: Int = 1
-<<<<<<< HEAD
-    try {
-      while (numBytes <= endByte) {
-=======
     while (numBytes <= endByte) {
       try {
->>>>>>> d27205c5
         cbPrev = decodeNBytes(numBytes, bytesArray, decoder)
         cbFinal = cbPrev
       } catch {
