--- conflicted
+++ resolved
@@ -27,7 +27,7 @@
     }
     found
   }
-/*
+
   // @Test
   def testHasProps() {
     val testSchema = TestUtils.dfdlTestSchema(
@@ -196,56 +196,49 @@
     assertTrue(elem.isInstanceOf[LocalElementDecl])
   }
 
-<<<<<<< HEAD
-  // @Test
-  def testInputValueCalc1() {
-    val testSchema = TestUtils.dfdlTestSchema(
-      <dfdl:format ref="tns:daffodilTest1"/>,
-      <xs:element name="data" type="xs:string" dfdl:textNumberRep="standard" dfdl:representation="text" dfdl:terminator="" dfdl:emptyValueDelimiterPolicy="none" dfdl:inputValueCalc="{ 42 }" dfdl:initiator="" dfdl:lengthKind="explicit" dfdl:length="1"/>)
-    val actual = Compiler.testString(testSchema, "")
-    val actualString = actual.result.toString
-    assertTrue(actualString.contains("<data"))
-    assertTrue(actualString.contains(">42</data>"))
-
-    Compiler.testUnparsing(testSchema, actual.result, "42")
-  }*/
-
-=======
-//  // @Test
-//  def testInputValueCalc1() {
-//    val testSchema = TestUtils.dfdlTestSchema(
-//      <dfdl:format ref="tns:daffodilTest1"/>,
-//      <xs:element name="data" type="xs:string" dfdl:textNumberRep="standard" dfdl:representation="text" dfdl:terminator="" dfdl:emptyValueDelimiterPolicy="none" dfdl:inputValueCalc="{ 42 }" dfdl:initiator="" dfdl:lengthKind="explicit" dfdl:length="1"/>)
-//    val actual = Compiler.testString(testSchema, "")
-//    val actualString = actual.result.toString
-//    assertTrue(actualString.contains("<data"))
-//    assertTrue(actualString.contains(">42</data>"))
-//
-//    Compiler.testUnparsing(testSchema, actual.result, "42")
-//  }
-  
-    // @Test
-//  def testInputValueCalc2() {
-//    val testSchema = TestUtils.dfdlTestSchema(
-//      <dfdl:format ref="tns:daffodilTest1"/>,
-//      <xs:element name="data">
-//        <xs:complexType>
-//         <xs:sequence>
-//           <xs:element name="e1" type="xs:string" dfdl:lengthKind="explicit" dfdl:length="1"/>
-//           <xs:element name="e2" type="xs:string" dfdl:inputValueCalc="{ ../e1 }" />
-//         </xs:sequence>
-//        </xs:complexType>
-//      </xs:element>)
-//
-//    val actual = Compiler.testString(testSchema, "A")
-//    val actualString = actual.result.toString
-//    assertTrue(actualString.contains("<data"))
-//    assertTrue(actualString.contains("><e1>A</e1><e2>A</e2></data>"))
-//  }
-  
->>>>>>> 192063ef
-  // @Test
-  def testTerminator1() {
+  //  // @Test
+  //  def testInputValueCalc1() {
+  //    val testSchema = TestUtils.dfdlTestSchema(
+  //      <dfdl:format ref="tns:daffodilTest1"/>,
+  //      <xs:element name="data" type="xs:string" dfdl:textNumberRep="standard" dfdl:representation="text" dfdl:terminator="" dfdl:emptyValueDelimiterPolicy="none" dfdl:inputValueCalc="{ 42 }" dfdl:initiator="" dfdl:lengthKind="explicit" dfdl:length="1"/>)
+  //    val actual = Compiler.testString(testSchema, "")
+  //    val actualString = actual.result.toString
+  //    assertTrue(actualString.contains("<data"))
+  //    assertTrue(actualString.contains(">42</data>"))
+  //
+  //    Compiler.testUnparsing(testSchema, actual.result, "42")
+  //  }
+
+  // @Test
+  //  def testInputValueCalc2() {
+  //    val testSchema = TestUtils.dfdlTestSchema(
+  //      <dfdl:format ref="tns:daffodilTest1"/>,
+  //      <xs:element name="data">
+  //        <xs:complexType>
+  //         <xs:sequence>
+  //           <xs:element name="e1" type="xs:string" dfdl:lengthKind="explicit" dfdl:length="1"/>
+  //           <xs:element name="e2" type="xs:string" dfdl:inputValueCalc="{ ../e1 }" />
+  //         </xs:sequence>
+  //        </xs:complexType>
+  //      </xs:element>)
+  //
+  //    val actual = Compiler.testString(testSchema, "A")
+  //    val actualString = actual.result.toString
+  //    assertTrue(actualString.contains("<data"))
+  //    assertTrue(actualString.contains("><e1>A</e1><e2>A</e2></data>"))
+  //  }
+
+  // @Test
+  def testInitiator() {
+    val testSchema = TestUtils.dfdlTestSchema(
+      <dfdl:format ref="tns:daffodilTest1"/>,
+      <xs:element name="data" type="xs:string" dfdl:initiator="*" dfdl:lengthKind="explicit" dfdl:length="{ 4 }"/>)
+    val infoset = <data xmlns={ example }>word</data>
+    Compiler.testUnparsing(testSchema, infoset, "*word")
+  }
+
+  // @Test
+  def testTerminator() {
     val testSchema = TestUtils.dfdlTestSchema(
       <dfdl:format ref="tns:daffodilTest1"/>,
       <xs:element name="data" type="xs:string" dfdl:terminator="!" dfdl:lengthKind="explicit" dfdl:length="{ 2 }"/>)
@@ -256,9 +249,9 @@
 
     Compiler.testUnparsing(testSchema, actual.result, "37!")
   }
-  
-    // @Test
-  def testDelims1() {
+
+  // @Test
+  def testDelims() {
     val testSchema = TestUtils.dfdlTestSchema(
       <dfdl:format ref="tns:daffodilTest1"/>,
       <xs:element name="data" type="xs:string" dfdl:initiator="*" dfdl:terminator="! $" dfdl:lengthKind="explicit" dfdl:length="{ 2 }"/>)
@@ -271,143 +264,150 @@
   }
 
   // @Test
-  def testUnparse1() {
-    val testSchema = TestUtils.dfdlTestSchema(
-      <dfdl:format ref="tns:daffodilTest1"/>,
-      <xs:element name="data" type="xs:int" dfdl:occursStopValue="-1" dfdl:textNumberRep="standard" dfdl:terminator="" dfdl:emptyValueDelimiterPolicy="none" dfdl:initiator="" dfdl:lengthKind="explicit" dfdl:encoding="US-ASCII" dfdl:representation="text" dfdl:length="{ 9 }"/>)
+  def testUnparseInt() {
+    val testSchema = TestUtils.dfdlTestSchema(
+      <dfdl:format ref="tns:daffodilTest1"/>,
+      <xs:element name="data" type="xs:int" dfdl:lengthKind="explicit" dfdl:length="{ 9 }"/>)
     val infoset = <data xmlns={ example }>123456789</data>
     Compiler.testUnparsing(testSchema, infoset, "123456789")
   }
 
   // @Test
-  def testUnparse2() {
-    val testSchema = TestUtils.dfdlTestSchema(
-      <dfdl:format ref="tns:daffodilTest1"/>,
-      <xs:element name="data" type="xs:string" dfdl:occursStopValue="-1" dfdl:textNumberRep="standard" dfdl:terminator="" dfdl:emptyValueDelimiterPolicy="none" dfdl:initiator="" dfdl:lengthKind="explicit" dfdl:encoding="US-ASCII" dfdl:representation="text" dfdl:length="{ 6 }"/>)
+  def testUnparseString() {
+    val testSchema = TestUtils.dfdlTestSchema(
+      <dfdl:format ref="tns:daffodilTest1"/>,
+      <xs:element name="data" type="xs:string" dfdl:lengthKind="explicit" dfdl:length="{ 6 }"/>)
     val infoset = <data xmlns={ example }>string</data>
     Compiler.testUnparsing(testSchema, infoset, "string")
   }
 
   // @Test
-  def testUnparse3() {
-    val testSchema = TestUtils.dfdlTestSchema(
-      <dfdl:format ref="tns:daffodilTest1"/>,
-      <xs:element name="data" type="xs:double" dfdl:occursStopValue="-1" dfdl:textNumberRep="standard" dfdl:terminator="" dfdl:emptyValueDelimiterPolicy="none" dfdl:initiator="" dfdl:lengthKind="explicit" dfdl:encoding="US-ASCII" dfdl:representation="text" dfdl:length="{ 4 }"/>)
+  def testUnparseDouble() {
+    val testSchema = TestUtils.dfdlTestSchema(
+      <dfdl:format ref="tns:daffodilTest1"/>,
+      <xs:element name="data" type="xs:double" dfdl:lengthKind="explicit" dfdl:length="{ 4 }"/>)
     val infoset = <data xmlns={ example }>3.14</data>
     Compiler.testUnparsing(testSchema, infoset, "3.14")
   }
-  
-  // @Test
-  def testUnparse4() {
-    val testSchema = TestUtils.dfdlTestSchema(
-      <dfdl:format ref="tns:daffodilTest1"/>,
-      <xs:element name="data" type="xs:string" dfdl:occursStopValue="-1" dfdl:textNumberRep="standard" dfdl:terminator="" dfdl:emptyValueDelimiterPolicy="none" dfdl:initiator="*" dfdl:lengthKind="explicit" dfdl:encoding="US-ASCII" dfdl:representation="text" dfdl:length="{ 4 }"/>)
-    val infoset = <data xmlns={ example }>word</data>
-    Compiler.testUnparsing(testSchema, infoset, "*word")
-  }
-
-  // @Test
-  def testUnparse5() {
-    val testSchema = TestUtils.dfdlTestSchema(
-      <dfdl:format ref="tns:daffodilTest1"/>,
-      <xs:element name="data" type="xs:byte" dfdl:occursStopValue="-1" dfdl:textNumberRep="standard" dfdl:terminator="" dfdl:emptyValueDelimiterPolicy="none" dfdl:initiator="" dfdl:lengthKind="implicit" dfdl:encoding="US-ASCII" dfdl:representation="binary" dfdl:length="{ 8 }"/>)
-    val infoset = <data xmlns={ example }>00000001</data>
-    Compiler.testUnparsing(testSchema, infoset, "00000001")
-  }
-  
-  // @Test
-  def testUnparseNested() {
+
+  // @Test
+  def testUnparseMultiElem1() {
     val testSchema = TestUtils.dfdlTestSchema(
       <dfdl:format ref="tns:daffodilTest1"/>,
 
       <xs:element name="list" type="tns:example1">
         <xs:annotation>
           <xs:appinfo source={ dfdl }>
-            <dfdl:element encoding="US-ASCII" alignmentUnits="bytes"/>
+            <dfdl:element alignmentUnits="bytes"/>
           </xs:appinfo>
         </xs:annotation>
       </xs:element>
       <xs:complexType name="example1">
-        <xs:sequence dfdl:separator="">
+        <xs:sequence>
+          <xs:element name="somedata" type="xs:int" dfdl:length="4" dfdl:lengthKind="explicit"/>
+          <xs:element name="moredata" type="xs:int" dfdl:length="2" dfdl:lengthKind="explicit"/>
+        </xs:sequence>
+      </xs:complexType>)
+
+    val actual = Compiler.testString(testSchema, "246801")
+    val actualString = actual.result.toString
+    //    System.err.println("parsed: " + actualString)
+    assertTrue(actualString.contains("<list"))
+    assertTrue(actualString.contains("<somedata>2468</somedata><moredata>1</moredata></list>"))
+
+    //TODO unparse needs to restore leading zeros removed in parse
+    //testUnparsing(testSchema, actual.result, "246801")
+    Compiler.testUnparsing(testSchema, actual.result, "24681")
+  }
+
+  // @Test
+  def testUnparseMultiElem2() {
+    val testSchema = TestUtils.dfdlTestSchema(
+      <dfdl:format ref="tns:daffodilTest1"/>,
+
+      <xs:element name="list" type="tns:example1">
+        <xs:annotation>
+          <xs:appinfo source={ dfdl }>
+            <dfdl:element alignmentUnits="bytes"/>
+          </xs:appinfo>
+        </xs:annotation>
+      </xs:element>
+      <xs:complexType name="example1">
+        <xs:sequence dfdl:separator="^">
+          <xs:element name="somedata" type="xs:int" dfdl:length="5" dfdl:lengthKind="explicit"/>
+          <xs:element name="moredata" type="xs:string" dfdl:length="3" dfdl:lengthKind="explicit" dfdl:initiator="%"/>
+          <xs:element name="anddata" type="xs:int" dfdl:length="2" dfdl:lengthKind="explicit"/>
+        </xs:sequence>
+      </xs:complexType>)
+
+    val infoset = <list xmlns={ example }><somedata>50.93</somedata><moredata>XYZ</moredata><anddata>42</anddata></list>
+    Compiler.testUnparsing(testSchema, infoset, "50.93^%XYZ^42")
+  }
+
+  // @Test
+  def testUnparseNested() {
+    val testSchema = TestUtils.dfdlTestSchema(
+      <dfdl:format ref="tns:daffodilTest1"/>,
+
+      <xs:element name="list" type="tns:example1">
+        <xs:annotation>
+          <xs:appinfo source={ dfdl }>
+            <dfdl:element alignmentUnits="bytes"/>
+          </xs:appinfo>
+        </xs:annotation>
+      </xs:element>
+      <xs:complexType name="example1">
+        <xs:sequence>
           <xs:element name="somedata" type="tns:example2">
             <xs:annotation>
               <xs:appinfo source={ dfdl }>
-                <dfdl:element encoding="US-ASCII" alignmentUnits="bytes"/>
+                <dfdl:element alignmentUnits="bytes"/>
               </xs:appinfo>
             </xs:annotation>
           </xs:element>
         </xs:sequence>
       </xs:complexType>
       <xs:complexType name="example2">
-        <xs:sequence dfdl:separator="">
+        <xs:sequence>
           <xs:element name="moredata" type="xs:double" dfdl:length="7" dfdl:lengthKind="explicit"/>
+          <xs:element name="anddata" type="xs:string" dfdl:length="6" dfdl:lengthKind="explicit"/>
         </xs:sequence>
       </xs:complexType>)
 
-    val actual = Compiler.testString(testSchema, "11235.8")
+    val actual = Compiler.testString(testSchema, "11235.8qwerty")
     val actualString = actual.result.toString
     //    println("actualString " + actualString)
     assertTrue(actualString.contains("<list"))
-    assertTrue(actualString.contains("<somedata><moredata>11235.8</moredata></somedata></list>"))
-
-    Compiler.testUnparsing(testSchema, actual.result, "11235.8")
-  }
-
-  // @Test
-  def testUnparse2Elem() {
+    assertTrue(actualString.contains("<somedata><moredata>11235.8</moredata><anddata>qwerty</anddata></somedata></list>"))
+
+    Compiler.testUnparsing(testSchema, actual.result, "11235.8qwerty")
+  }
+
+  // @Test
+  def testUnparseNestedChildren() {
     val testSchema = TestUtils.dfdlTestSchema(
       <dfdl:format ref="tns:daffodilTest1"/>,
 
       <xs:element name="list" type="tns:example1">
         <xs:annotation>
           <xs:appinfo source={ dfdl }>
-            <dfdl:element encoding="US-ASCII" alignmentUnits="bytes"/>
+            <dfdl:element alignmentUnits="bytes"/>
           </xs:appinfo>
         </xs:annotation>
       </xs:element>
       <xs:complexType name="example1">
-        <xs:sequence dfdl:separator="">
-          <xs:element name="somedata" type="xs:int" dfdl:length="4" dfdl:lengthKind="explicit"/>
-          <xs:element name="moredata" type="xs:int" dfdl:length="2" dfdl:lengthKind="explicit"/>
-        </xs:sequence>
-      </xs:complexType>)
-
-    val actual = Compiler.testString(testSchema, "246801")
-    val actualString = actual.result.toString
-    //    System.err.println("parsed: " + actualString)
-    assertTrue(actualString.contains("<list"))
-    assertTrue(actualString.contains("<somedata>2468</somedata><moredata>1</moredata></list>"))
-
-    //TODO unparse needs to restore leading zeros removed in parse
-    //testUnparsing(testSchema, actual.result, "246801")
-    Compiler.testUnparsing(testSchema, actual.result, "24681")
-  }
-
-  // @Test
-  def testUnparseNestedChildren() {
-    val testSchema = TestUtils.dfdlTestSchema(
-      <dfdl:format ref="tns:daffodilTest1"/>,
-
-      <xs:element name="list" type="tns:example1">
-        <xs:annotation>
-          <xs:appinfo source={ dfdl }>
-            <dfdl:element encoding="US-ASCII" alignmentUnits="bytes"/>
-          </xs:appinfo>
-        </xs:annotation>
-      </xs:element>
-      <xs:complexType name="example1">
-        <xs:sequence dfdl:separator="">
+        <xs:sequence>
           <xs:element name="data" type="tns:example2">
             <xs:annotation>
               <xs:appinfo source={ dfdl }>
-                <dfdl:element encoding="US-ASCII" alignmentUnits="bytes"/>
+                <dfdl:element alignmentUnits="bytes"/>
               </xs:appinfo>
             </xs:annotation>
           </xs:element>
         </xs:sequence>
       </xs:complexType>
       <xs:complexType name="example2">
-        <xs:sequence dfdl:separator="">
+        <xs:sequence>
           <xs:element name="somedata" type="xs:string" dfdl:length="3" dfdl:lengthKind="explicit"/>
           <xs:element name="moredata" type="xs:int" dfdl:length="8" dfdl:lengthKind="explicit"/>
         </xs:sequence>
@@ -421,7 +421,7 @@
 
     Compiler.testUnparsing(testSchema, actual.result, "abc87654321")
   }
-/*
+
   def test3 {
     val testSchema = XML.loadFile(TestUtils.findFile("test/example-of-most-dfdl-constructs.dfdl.xml"))
     val compiler = Compiler()
@@ -945,5 +945,5 @@
     //assertEquals(true, e1.nillable) // TODO: e1.nillable doesn't exist?
     //assertEquals("%ES; %% %#0; %NUL;%ACK; foo%#rF2;%#rF7;bar %WSP*; %#2024;%#xAABB; &amp;&#2023;&#xCCDD; -1", e1.nilValue) // TODO: Do not equal each other!
     assertEquals(NilKind.LiteralValue, e1.nilKind)
-  }*/
+  }
 }
